# 🎬 Dispatcharr — Your Ultimate IPTV & Stream Management Companion
<p align="center">
  <img src="https://raw.githubusercontent.com/Dispatcharr/Dispatcharr/refs/heads/main/frontend/src/images/logo.png" height="200" alt="Dispatcharr Logo" />
</p>

---

## 📖 What is Dispatcharr?

Dispatcharr is an **open-source powerhouse** for managing IPTV streams and EPG data with elegance and control.\
Born from necessity and built with passion, it started as a personal project by **[OkinawaBoss](https://github.com/OkinawaBoss)** and evolved with contributions from legends like **[dekzter](https://github.com/dekzter)**, **[SergeantPanda](https://github.com/SergeantPanda)** and **Bucatini**.

> Think of Dispatcharr as the \*arr family’s IPTV cousin — simple, smart, and designed for streamers who want reliability and flexibility.

---

## 🧪 What’s New in Beta

Dispatcharr has officially entered **BETA**, bringing powerful new features and improvements across the board:

✨ **Proxy Streaming Engine** — Optimize bandwidth, reduce provider connections, and increase stream reliability\
📊 **Real-Time Stats Dashboard** — Live insights into stream health and client activity\
🧠 **EPG Auto-Match** — Match program data to channels automatically\
⚙️ **Streamlink + FFmpeg Support** — Flexible backend options for streaming and recording\
🧼 **UI & UX Enhancements** — Smoother, faster, more responsive interface\
🛁 **Output Compatibility** — HDHomeRun, M3U, and XMLTV EPG support for Plex, Jellyfin, and more

---

## ✨ Why You'll Love Dispatcharr

✅ **Full IPTV Control** — Import, organize, proxy, and monitor IPTV streams on your own terms\
✅ **Smart Playlist Handling** — M3U import, filtering, grouping, and failover support\
✅ **Reliable EPG Integration** — Match and manage TV guide data with ease\
✅ **Clean & Responsive Interface** — Modern design that gets out of your way\
✅ **Fully Self-Hosted** — Total control, zero reliance on third-party services

---


# Screenshots

![image](https://github.com/user-attachments/assets/bf7bc40a-d0e6-4f9f-8029-65b27d4205f9)

![image](https://github.com/user-attachments/assets/0835fd92-f7dc-4773-bdb7-7f88fd2f882d)

![image](https://github.com/user-attachments/assets/710f2bc4-250f-4161-a6ed-44d5082a30c4)

![image](https://github.com/user-attachments/assets/68a38d78-8f61-4c27-88f8-c52ba93d460d)

![image](https://github.com/user-attachments/assets/63686b9a-6faf-43a3-ae7a-c9e10a216b5b)




# 🚀 Get Started in Minutes

### 🐳 Quick Start with Docker (Recommended)

```bash
docker pull ghcr.io/dispatcharr/dispatcharr:latest
docker run -d \
  -p 9191:9191 \
  --name dispatcharr \
  -v dispatcharr_data:/data \
  ghcr.io/dispatcharr/dispatcharr:latest
```

> Customize ports and volumes to fit your setup.

---

### 🐳 Docker Compose Options

| Use Case                    | File                                                    | Description                                                                                            |
| --------------------------- | ------------------------------------------------------- | ------------------------------------------------------------------------------------------------------ |
<<<<<<< HEAD
| **All-in-One Deployment**   | [docker-compose-aio.yml](docker/docker-compose.aio.yml) | ⭐ Recommended! A simple, all-in-one solution — everything runs in a single container for quick setup.  |
| **Modular Deployment**      | [docker-compose.yml](docker/docker-compose.yml)         | Separate containers for Dispatcharr, Celery, and Postgres — perfect if you want more granular control. |
| **Development Environment** | [docker-compose-dev.yml](docker/docker-compose.dev.yml) | Developer-friendly setup with pre-configured ports and settings for contributing and testing.          |
=======
| **All-in-One Deployment**   | [docker-compose.aio.yml](docker/docker-compose.aio.yml) | ⭐ Recommended! A simple, all-in-one solution — everything runs in a single container for quick setup.  |
| **Modular Deployment**      | [docker-compose.yml](docker/docker-compose.yml)         | Separate containers for Dispatcharr, Celery, and Postgres — perfect if you want more granular control. |
| **Development Environment** | [docker-compose.dev.yml](docker/docker-compose.dev.yml) | Developer-friendly setup with pre-configured ports and settings for contributing and testing.          |
>>>>>>> 5670cb66

---

### ⚒️ Building from Source (For the Adventurous)

> ⚠️ **Warning**: Not officially supported — but if you're here, you know what you're doing!

If you are running a Debian based operating system you can install using the `debian_install.sh` script. If you are on another operating system and come up with a script let us know! We would love to add it here!

---

## 🤝 Want to Contribute?

We welcome **PRs, issues, ideas, and suggestions**!\
Here’s how you can join the party:

- Follow our coding style and best practices.
- Be respectful, helpful, and open-minded.
- Respect the **CC BY-NC-SA license**.

> Whether it’s writing docs, squashing bugs, or building new features, your contribution matters! 🙌

---

## 📚 Roadmap & Documentation

- 📚  **Roadmap:** Coming soon!
- 📖 **Wiki:** In progress — tutorials, API references, and advanced setup guides on the way!

---

## ❤️ Shoutouts

A huge thank you to all the incredible open-source projects and libraries that power Dispatcharr. We stand on the shoulders of giants!

---

## ⚖️ License

> Dispatcharr is licensed under **CC BY-NC-SA 4.0**:

- **BY**: Give credit where credit’s due.
- **NC**: No commercial use.
- **SA**: Share alike if you remix.

For full license details, see [LICENSE](https://creativecommons.org/licenses/by-nc-sa/4.0/).

---

## ✉️ Connect With Us

Have a question? Want to suggest a feature? Just want to say hi?\
➡️ **[Open an issue](https://github.com/Dispatcharr/Dispatcharr/issues)** or reach out on [Discord]( https://discord.gg/Sp45V5BcxU).

---

### 🚀 *Happy Streaming! The Dispatcharr Team*<|MERGE_RESOLUTION|>--- conflicted
+++ resolved
@@ -74,15 +74,9 @@
 
 | Use Case                    | File                                                    | Description                                                                                            |
 | --------------------------- | ------------------------------------------------------- | ------------------------------------------------------------------------------------------------------ |
-<<<<<<< HEAD
-| **All-in-One Deployment**   | [docker-compose-aio.yml](docker/docker-compose.aio.yml) | ⭐ Recommended! A simple, all-in-one solution — everything runs in a single container for quick setup.  |
-| **Modular Deployment**      | [docker-compose.yml](docker/docker-compose.yml)         | Separate containers for Dispatcharr, Celery, and Postgres — perfect if you want more granular control. |
-| **Development Environment** | [docker-compose-dev.yml](docker/docker-compose.dev.yml) | Developer-friendly setup with pre-configured ports and settings for contributing and testing.          |
-=======
 | **All-in-One Deployment**   | [docker-compose.aio.yml](docker/docker-compose.aio.yml) | ⭐ Recommended! A simple, all-in-one solution — everything runs in a single container for quick setup.  |
 | **Modular Deployment**      | [docker-compose.yml](docker/docker-compose.yml)         | Separate containers for Dispatcharr, Celery, and Postgres — perfect if you want more granular control. |
 | **Development Environment** | [docker-compose.dev.yml](docker/docker-compose.dev.yml) | Developer-friendly setup with pre-configured ports and settings for contributing and testing.          |
->>>>>>> 5670cb66
 
 ---
 
