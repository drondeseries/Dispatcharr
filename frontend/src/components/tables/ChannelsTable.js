import { useEffect, useMemo, useRef, useState } from 'react';
import {
  MaterialReactTable,
  useMaterialReactTable,
} from 'material-react-table';
import {
  Box,
  Grid2,
  Stack,
  Typography,
  Tooltip,
  IconButton,
  Button,
  ButtonGroup,
  Snackbar,
  Popover,
  TextField,
} from '@mui/material';
import useChannelsStore from '../../store/channels';
import {
  Delete as DeleteIcon,
  Edit as EditIcon,
  Add as AddIcon,
  SwapVert as SwapVertIcon,
  LiveTv as LiveTvIcon,
  ContentCopy,
  Tv as TvIcon, // <-- ADD THIS IMPORT
} from '@mui/icons-material';
import API from '../../api';
import ChannelForm from '../forms/Channel';
import { TableHelper } from '../../helpers';
import utils from '../../utils';
import logo from '../../images/logo.png';
import useVideoStore from '../../store/useVideoStore';
import useSettingsStore from '../../store/settings';

const ChannelsTable = () => {
  const [channel, setChannel] = useState(null);
  const [channelModalOpen, setChannelModalOpen] = useState(false);
  const [rowSelection, setRowSelection] = useState([]);

  const [anchorEl, setAnchorEl] = useState(null);
  const [textToCopy, setTextToCopy] = useState('');
  const [snackbarMessage, setSnackbarMessage] = useState('');
  const [snackbarOpen, setSnackbarOpen] = useState(false);
  const { showVideo } = useVideoStore.getState(); // or useVideoStore()

  const { channels, isLoading: channelsLoading } = useChannelsStore();
  const {
    environment: { env_mode },
  } = useSettingsStore();

  // Configure columns
  const columns = useMemo(
    () => [
      {
        header: '#',
        size: 50,
        accessorKey: 'channel_number',
      },
      {
        header: 'Name',
        accessorKey: 'channel_name',
      },
      {
        header: 'Group',
        accessorFn: (row) => row.channel_group?.name || '',
      },
      {
        header: 'Logo',
        accessorKey: 'logo_url',
        size: 55,
        Cell: ({ cell }) => (
          <Grid2
            container
            direction="row"
            sx={{
              justifyContent: 'center',
              alignItems: 'center',
            }}
          >
            <img src={cell.getValue() || logo} width="20" alt="channel logo" />
          </Grid2>
        ),
        meta: {
          filterVariant: null,
        },
      },
    ],
    []
  );

  // Access the row virtualizer instance (optional)
  const rowVirtualizerInstanceRef = useRef(null);

  const [isLoading, setIsLoading] = useState(true);
  const [sorting, setSorting] = useState([]);

  const closeSnackbar = () => setSnackbarOpen(false);

  const editChannel = async (ch = null) => {
    setChannel(ch);
    setChannelModalOpen(true);
  };

  const deleteChannel = async (id) => {
    setIsLoading(true);
    await API.deleteChannel(id);
    setIsLoading(false);
  };

  function handleWatchStream(channelNumber) {
<<<<<<< HEAD
    showVideo(`http://192.168.1.151:5656/output/stream/${channelNumber}/`);
=======
    let vidUrl = `/output/stream/${channelNumber}/`;
    if (env_mode == 'dev') {
      vidUrl = `${window.location.protocol}//${window.location.hostname}:5656${vidUrl}`;
    }
    showVideo(vidUrl);
>>>>>>> 725c21ed
  }

  // (Optional) bulk delete, but your endpoint is @TODO
  const deleteChannels = async () => {
    setIsLoading(true);
    const selected = table
      .getRowModel()
      .rows.filter((row) => row.getIsSelected());
    await utils.Limiter(
      4,
      selected.map((chan) => () => deleteChannel(chan.original.id))
    );
    // If you have a real bulk-delete endpoint, call it here:
    // await API.deleteChannels(selected.map((sel) => sel.id));
    setIsLoading(false);
  };

  // ─────────────────────────────────────────────────────────
  // The "Assign Channels" button logic
  // ─────────────────────────────────────────────────────────
  const assignChannels = async () => {
    try {
      // Get row order from the table
      const rowOrder = table.getRowModel().rows.map((row) => row.original.id);

      // Call our custom API endpoint
      setIsLoading(true);
      const result = await API.assignChannelNumbers(rowOrder);
      setIsLoading(false);

      // We might get { message: "Channels have been auto-assigned!" }
      setSnackbarMessage(result.message || 'Channels assigned');
      setSnackbarOpen(true);

      // Refresh the channel list
      await useChannelsStore.getState().fetchChannels();
    } catch (err) {
      console.error(err);
      setSnackbarMessage('Failed to assign channels');
      setSnackbarOpen(true);
    }
  };

  // ─────────────────────────────────────────────────────────
  // The new "Match EPG" button logic
  // ─────────────────────────────────────────────────────────
  const matchEpg = async () => {
    try {
      // Hit our new endpoint that triggers the fuzzy matching Celery task
      const resp = await fetch('/api/channels/channels/match-epg/', {
        method: 'POST',
        headers: {
          'Content-Type': 'application/json',
          Authorization: `Bearer ${await API.getAuthToken()}`,
        },
      });

      if (resp.ok) {
        setSnackbarMessage('EPG matching task started!');
      } else {
        const text = await resp.text();
        setSnackbarMessage(`Failed to start EPG matching: ${text}`);
      }
    } catch (err) {
      setSnackbarMessage(`Error: ${err.message}`);
    }
    setSnackbarOpen(true);
  };

  const closeChannelForm = () => {
    setChannel(null);
    setChannelModalOpen(false);
  };

  useEffect(() => {
    if (typeof window !== 'undefined') {
      setIsLoading(false);
    }
  }, []);

  useEffect(() => {
    // Scroll to the top of the table when sorting changes
    try {
      rowVirtualizerInstanceRef.current?.scrollToIndex?.(0);
    } catch (error) {
      console.error(error);
    }
  }, [sorting]);

  const closePopover = () => {
    setAnchorEl(null);
    setSnackbarMessage('');
  };
  const openPopover = Boolean(anchorEl);

  const handleCopy = async () => {
    try {
      await navigator.clipboard.writeText(textToCopy);
      setSnackbarMessage('Copied!');
    } catch (err) {
      setSnackbarMessage('Failed to copy');
    }
    setSnackbarOpen(true);
  };

  // Example copy URLs
  const copyM3UUrl = (event) => {
    setAnchorEl(event.currentTarget);
    setTextToCopy(
      `${window.location.protocol}//${window.location.host}/output/m3u`
    );
  };
  const copyEPGUrl = (event) => {
    setAnchorEl(event.currentTarget);
    setTextToCopy(
      `${window.location.protocol}//${window.location.host}/output/epg`
    );
  };
  const copyHDHRUrl = (event) => {
    setAnchorEl(event.currentTarget);
    setTextToCopy(
      `${window.location.protocol}//${window.location.host}/output/hdhr`
    );
  };

  // Configure the MaterialReactTable
  const table = useMaterialReactTable({
    ...TableHelper.defaultProperties,
    columns,
    data: channels,
    enablePagination: false,
    enableRowVirtualization: true,
    enableRowSelection: true,
    onRowSelectionChange: setRowSelection,
    onSortingChange: setSorting,
    state: {
      isLoading: isLoading || channelsLoading,
      sorting,
      rowSelection,
    },
    rowVirtualizerInstanceRef, // optional
    rowVirtualizerOptions: { overscan: 5 },
    initialState: {
      density: 'compact',
    },
    enableRowActions: true,
    renderRowActions: ({ row }) => (
      <Box sx={{ justifyContent: 'right' }}>
        <IconButton
          size="small"
          color="warning"
          onClick={() => {
            editChannel(row.original);
          }}
          sx={{ p: 0 }}
        >
          <EditIcon fontSize="small" />
        </IconButton>
        <IconButton
          size="small"
          color="error"
          onClick={() => deleteChannel(row.original.id)}
          sx={{ p: 0 }}
        >
          <DeleteIcon fontSize="small" />
        </IconButton>
        <IconButton
          size="small"
          color="info"
          onClick={() => handleWatchStream(row.original.channel_number)}
          sx={{ p: 0 }}
        >
          <LiveTvIcon fontSize="small" />
        </IconButton>
      </Box>
    ),
    muiTableContainerProps: {
      sx: {
        height: 'calc(100vh - 75px)',
        overflowY: 'auto',
      },
    },
    muiSearchTextFieldProps: {
      variant: 'standard',
    },
    renderTopToolbarCustomActions: ({ table }) => (
      <Stack direction="row" sx={{ alignItems: 'center' }}>
        <Typography>Channels</Typography>
        <Tooltip title="Add New Channel">
          <IconButton
            size="small"
            color="success"
            variant="contained"
            onClick={() => editChannel()}
          >
            <AddIcon fontSize="small" />
          </IconButton>
        </Tooltip>
        <Tooltip title="Delete Channels">
          <IconButton
            size="small"
            color="error"
            variant="contained"
            onClick={deleteChannels}
          >
            <DeleteIcon fontSize="small" />
          </IconButton>
        </Tooltip>
        <Tooltip title="Assign Channels">
          <IconButton
            size="small"
            color="warning"
            variant="contained"
            onClick={assignChannels}
          >
            <SwapVertIcon fontSize="small" />
          </IconButton>
        </Tooltip>

        {/* Our brand-new button for EPG matching */}
        <Tooltip title="Auto-match EPG with fuzzy logic">
          <IconButton
            size="small"
            color="success"
            variant="contained"
            onClick={matchEpg}
          >
            <TvIcon fontSize="small" />
          </IconButton>
        </Tooltip>

        <ButtonGroup sx={{ marginLeft: 1 }}>
          <Button variant="contained" size="small" onClick={copyHDHRUrl}>
            HDHR URL
          </Button>
          <Button variant="contained" size="small" onClick={copyM3UUrl}>
            M3U URL
          </Button>
          <Button variant="contained" size="small" onClick={copyEPGUrl}>
            EPG
          </Button>
        </ButtonGroup>
      </Stack>
    ),
  });

  return (
    <Box>
      <MaterialReactTable table={table} />

      {/* Channel Form Modal */}
      <ChannelForm
        channel={channel}
        isOpen={channelModalOpen}
        onClose={closeChannelForm}
      />

      {/* Popover for the "copy" URLs */}
      <Popover
        open={openPopover}
        anchorEl={anchorEl}
        onClose={closePopover}
        anchorOrigin={{
          vertical: 'bottom',
          horizontal: 'left',
        }}
      >
        <div style={{ padding: 16, display: 'flex', alignItems: 'center' }}>
          <TextField
            value={textToCopy}
            variant="standard"
            disabled
            size="small"
            sx={{ marginRight: 1 }}
          />
          <IconButton onClick={handleCopy} color="primary">
            <ContentCopy />
          </IconButton>
        </div>
      </Popover>

      {/* Snackbar for feedback */}
      <Snackbar
        anchorOrigin={{ vertical: 'top', horizontal: 'right' }}
        open={snackbarOpen}
        autoHideDuration={5000}
        onClose={closeSnackbar}
        message={snackbarMessage}
      />
    </Box>
  );
};

export default ChannelsTable;<|MERGE_RESOLUTION|>--- conflicted
+++ resolved
@@ -110,15 +110,11 @@
   };
 
   function handleWatchStream(channelNumber) {
-<<<<<<< HEAD
-    showVideo(`http://192.168.1.151:5656/output/stream/${channelNumber}/`);
-=======
     let vidUrl = `/output/stream/${channelNumber}/`;
     if (env_mode == 'dev') {
       vidUrl = `${window.location.protocol}//${window.location.hostname}:5656${vidUrl}`;
     }
     showVideo(vidUrl);
->>>>>>> 725c21ed
   }
 
   // (Optional) bulk delete, but your endpoint is @TODO
