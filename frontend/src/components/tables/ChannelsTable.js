--- conflicted
+++ resolved
@@ -102,15 +102,11 @@
     await API.deleteChannel(id);
   };
 
-<<<<<<< HEAD
   function handleWatchStream(channelNumber) {
     showVideo(`/output/stream/${channelNumber}/`);
   }
 
-  // @TODO: the bulk delete endpoint is currently broken
-=======
   // (Optional) bulk delete, but your endpoint is @TODO
->>>>>>> ace441fb
   const deleteChannels = async () => {
     setIsLoading(true);
     const selected = table
@@ -187,15 +183,21 @@
   // Example copy URLs
   const copyM3UUrl = (event) => {
     setAnchorEl(event.currentTarget);
-    setTextToCopy(`${window.location.protocol}//${window.location.host}/output/m3u`);
+    setTextToCopy(
+      `${window.location.protocol}//${window.location.host}/output/m3u`
+    );
   };
   const copyEPGUrl = (event) => {
     setAnchorEl(event.currentTarget);
-    setTextToCopy(`${window.location.protocol}//${window.location.host}/output/epg`);
+    setTextToCopy(
+      `${window.location.protocol}//${window.location.host}/output/epg`
+    );
   };
   const copyHDHRUrl = (event) => {
     setAnchorEl(event.currentTarget);
-    setTextToCopy(`${window.location.protocol}//${window.location.host}/output/hdhr`);
+    setTextToCopy(
+      `${window.location.protocol}//${window.location.host}/output/hdhr`
+    );
   };
 
   // Configure the MaterialReactTable
@@ -239,7 +241,6 @@
         >
           <DeleteIcon fontSize="small" />
         </IconButton>
-<<<<<<< HEAD
         <IconButton
           size="small"
           color="info"
@@ -248,13 +249,6 @@
         >
           <LiveTvIcon fontSize="small" />
         </IconButton>
-=======
-        {/* If you had a channel preview:
-          <IconButton size="small" color="error" onClick={() => previewChannel(row.original.id)} sx={{ p: 0 }}>
-            <LiveTvIcon fontSize="small" />
-          </IconButton>
-        */}
->>>>>>> ace441fb
       </Box>
     ),
     muiTableContainerProps: {
