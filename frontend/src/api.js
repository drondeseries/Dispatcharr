// src/api.js (updated)
import useAuthStore from './store/auth';
import useChannelsStore from './store/channels';
import useUserAgentsStore from './store/userAgents';
import usePlaylistsStore from './store/playlists';
import useEPGsStore from './store/epgs';
import useStreamsStore from './store/streams';
import useStreamProfilesStore from './store/streamProfiles';
import useSettingsStore from './store/settings';

// If needed, you can set a base host or keep it empty if relative requests
const host = import.meta.env.DEV
  ? `http://${window.location.hostname}:5656`
  : '';

export default class API {
  /**
   * A static method so we can do:  await API.getAuthToken()
   */
  static async getAuthToken() {
    return await useAuthStore.getState().getToken();
  }

  static async fetchSuperUser() {
    const response = await fetch(`${host}/api/accounts/initialize-superuser/`);
    return await response.json();
  }

  static async createSuperUser({ username, email, password }) {
    const response = await fetch(`${host}/api/accounts/initialize-superuser/`, {
      method: 'POST',
      headers: {
        'Content-Type': 'application/json',
      },
      body: JSON.stringify({
        username,
        password,
        email,
      }),
    });

    return await response.json();
  }

  static async login(username, password) {
    const response = await fetch(`${host}/api/accounts/token/`, {
      method: 'POST',
      headers: {
        'Content-Type': 'application/json',
      },
      body: JSON.stringify({ username, password }),
    });

    return await response.json();
  }

  static async refreshToken(refresh) {
    const response = await fetch(`${host}/api/accounts/token/refresh/`, {
      method: 'POST',
      headers: { 'Content-Type': 'application/json' },
      body: JSON.stringify({ refresh }),
    });

    const retval = await response.json();
    return retval;
  }

  static async logout() {
    const response = await fetch(`${host}/api/accounts/auth/logout/`, {
      method: 'POST',
    });

    return response.data.data;
  }

  static async getChannels() {
    const response = await fetch(`${host}/api/channels/channels/`, {
      headers: {
        'Content-Type': 'application/json',
        Authorization: `Bearer ${await API.getAuthToken()}`,
      },
    });

    const retval = await response.json();
    return retval;
  }

  static async getChannelGroups() {
    const response = await fetch(`${host}/api/channels/groups/`, {
      headers: {
        'Content-Type': 'application/json',
        Authorization: `Bearer ${await API.getAuthToken()}`,
      },
    });

    const retval = await response.json();
    return retval;
  }

  static async addChannelGroup(values) {
    const response = await fetch(`${host}/api/channels/groups/`, {
      method: 'POST',
      headers: {
        Authorization: `Bearer ${await API.getAuthToken()}`,
        'Content-Type': 'application/json',
      },
      body: JSON.stringify(values),
    });

    const retval = await response.json();
    if (retval.id) {
      useChannelsStore.getState().addChannelGroup(retval);
    }

    return retval;
  }

  static async updateChannelGroup(values) {
    const { id, ...payload } = values;
    const response = await fetch(`${host}/api/channels/groups/${id}/`, {
      method: 'PUT',
      headers: {
        Authorization: `Bearer ${await API.getAuthToken()}`,
        'Content-Type': 'application/json',
      },
      body: JSON.stringify(payload),
    });

    const retval = await response.json();
    if (retval.id) {
      useChannelsStore.getState().updateChannelGroup(retval);
    }

    return retval;
  }

  static async addChannel(channel) {
    let body = null;
    if (channel.logo_file) {
      // Must send FormData for file upload
      body = new FormData();
      for (const prop in channel) {
        body.append(prop, channel[prop]);
      }
    } else {
      body = { ...channel };
      delete body.logo_file;
      body = JSON.stringify(body);
    }

    const response = await fetch(`${host}/api/channels/channels/`, {
      method: 'POST',
      headers: {
        Authorization: `Bearer ${await API.getAuthToken()}`,
        ...(channel.logo_file
          ? {}
          : {
              'Content-Type': 'application/json',
            }),
      },
      body: body,
    });

    const retval = await response.json();
    if (retval.id) {
      useChannelsStore.getState().addChannel(retval);
    }

    return retval;
  }

  static async deleteChannel(id) {
    const response = await fetch(`${host}/api/channels/channels/${id}/`, {
      method: 'DELETE',
      headers: {
        Authorization: `Bearer ${await API.getAuthToken()}`,
        'Content-Type': 'application/json',
      },
    });

    useChannelsStore.getState().removeChannels([id]);
  }

  // @TODO: the bulk delete endpoint is currently broken
  static async deleteChannels(channel_ids) {
    const response = await fetch(`${host}/api/channels/channels/bulk-delete/`, {
      method: 'DELETE',
      headers: {
        Authorization: `Bearer ${await API.getAuthToken()}`,
        'Content-Type': 'application/json',
      },
      body: JSON.stringify({ channel_ids }),
    });

    useChannelsStore.getState().removeChannels(channel_ids);
  }

  static async updateChannel(values) {
    const { id, ...payload } = values;
    const response = await fetch(`${host}/api/channels/channels/${id}/`, {
      method: 'PUT',
      headers: {
        Authorization: `Bearer ${await API.getAuthToken()}`,
        'Content-Type': 'application/json',
      },
      body: JSON.stringify(payload),
    });

    const retval = await response.json();
    if (retval.id) {
      useChannelsStore.getState().updateChannel(retval);
    }

    return retval;
  }

  static async assignChannelNumbers(channelIds) {
    // Make the request
    const response = await fetch(`${host}/api/channels/channels/assign/`, {
      method: 'POST',
      headers: {
        Authorization: `Bearer ${await API.getAuthToken()}`,
        'Content-Type': 'application/json',
      },
      body: JSON.stringify({ channel_order: channelIds }),
    });

    if (!response.ok) {
      const text = await response.text();
      throw new Error(`Assign channels failed: ${response.status} => ${text}`);
    }

    const retval = await response.json();

    // Optionally refresh the channel list in Zustand
    await useChannelsStore.getState().fetchChannels();

    return retval;
  }

  static async createChannelFromStream(values) {
    const response = await fetch(`${host}/api/channels/channels/from-stream/`, {
      method: 'POST',
      headers: {
        Authorization: `Bearer ${await API.getAuthToken()}`,
        'Content-Type': 'application/json',
      },
      body: JSON.stringify(values),
    });

    const retval = await response.json();
    if (retval.id) {
      useChannelsStore.getState().addChannel(retval);
    }

    return retval;
  }

  static async createChannelsFromStreams(values) {
    const response = await fetch(
      `${host}/api/channels/channels/from-stream/bulk/`,
      {
        method: 'POST',
        headers: {
          Authorization: `Bearer ${await API.getAuthToken()}`,
          'Content-Type': 'application/json',
        },
        body: JSON.stringify(values),
      }
    );

    const retval = await response.json();
    if (retval.created.length > 0) {
      useChannelsStore.getState().addChannels(retval.created);
    }

    return retval;
  }

  static async getStreams() {
    const response = await fetch(`${host}/api/channels/streams/`, {
      headers: {
        'Content-Type': 'application/json',
        Authorization: `Bearer ${await API.getAuthToken()}`,
      },
    });

    const retval = await response.json();
    return retval;
  }

  static async queryStreams(params) {
    const response = await fetch(
      `${host}/api/channels/streams/?${params.toString()}`,
      {
        headers: {
          'Content-Type': 'application/json',
          Authorization: `Bearer ${await API.getAuthToken()}`,
        },
      }
    );

    const retval = await response.json();
    return retval;
  }

  static async getAllStreamIds(params) {
    const response = await fetch(
      `${host}/api/channels/streams/ids/?${params.toString()}`,
      {
        headers: {
          'Content-Type': 'application/json',
          Authorization: `Bearer ${await API.getAuthToken()}`,
        },
      }
    );

    const retval = await response.json();
    return retval;
  }

  static async getStreamGroups() {
    const response = await fetch(`${host}/api/channels/streams/groups/`, {
      headers: {
        'Content-Type': 'application/json',
        Authorization: `Bearer ${await API.getAuthToken()}`,
      },
    });

    const retval = await response.json();
    return retval;
  }

  static async addStream(values) {
    const response = await fetch(`${host}/api/channels/streams/`, {
      method: 'POST',
      headers: {
        Authorization: `Bearer ${await API.getAuthToken()}`,
        'Content-Type': 'application/json',
      },
      body: JSON.stringify(values),
    });

    const retval = await response.json();
    if (retval.id) {
      useStreamsStore.getState().addStream(retval);
    }

    return retval;
  }

  static async updateStream(values) {
    const { id, ...payload } = values;
    const response = await fetch(`${host}/api/channels/streams/${id}/`, {
      method: 'PUT',
      headers: {
        Authorization: `Bearer ${await API.getAuthToken()}`,
        'Content-Type': 'application/json',
      },
      body: JSON.stringify(payload),
    });

    const retval = await response.json();
    if (retval.id) {
      useStreamsStore.getState().updateStream(retval);
    }

    return retval;
  }

  static async deleteStream(id) {
    const response = await fetch(`${host}/api/channels/streams/${id}/`, {
      method: 'DELETE',
      headers: {
        Authorization: `Bearer ${await API.getAuthToken()}`,
        'Content-Type': 'application/json',
      },
    });

    useStreamsStore.getState().removeStreams([id]);
  }

  static async deleteStreams(ids) {
    const response = await fetch(`${host}/api/channels/streams/bulk-delete/`, {
      method: 'DELETE',
      headers: {
        Authorization: `Bearer ${await API.getAuthToken()}`,
        'Content-Type': 'application/json',
      },
      body: JSON.stringify({ stream_ids: ids }),
    });

    useStreamsStore.getState().removeStreams(ids);
  }

  static async getUserAgents() {
    const response = await fetch(`${host}/api/core/useragents/`, {
      headers: {
        'Content-Type': 'application/json',
        Authorization: `Bearer ${await API.getAuthToken()}`,
      },
    });

    const retval = await response.json();
    return retval;
  }

  static async addUserAgent(values) {
    const response = await fetch(`${host}/api/core/useragents/`, {
      method: 'POST',
      headers: {
        Authorization: `Bearer ${await API.getAuthToken()}`,
        'Content-Type': 'application/json',
      },
      body: JSON.stringify(values),
    });

    const retval = await response.json();
    if (retval.id) {
      useUserAgentsStore.getState().addUserAgent(retval);
    }

    return retval;
  }

  static async updateUserAgent(values) {
    const { id, ...payload } = values;
    const response = await fetch(`${host}/api/core/useragents/${id}/`, {
      method: 'PUT',
      headers: {
        Authorization: `Bearer ${await API.getAuthToken()}`,
        'Content-Type': 'application/json',
      },
      body: JSON.stringify(payload),
    });

    const retval = await response.json();
    if (retval.id) {
      useUserAgentsStore.getState().updateUserAgent(retval);
    }

    return retval;
  }

  static async deleteUserAgent(id) {
    const response = await fetch(`${host}/api/core/useragents/${id}/`, {
      method: 'DELETE',
      headers: {
        Authorization: `Bearer ${await API.getAuthToken()}`,
        'Content-Type': 'application/json',
      },
    });

    useUserAgentsStore.getState().removeUserAgents([id]);
  }

  static async getPlaylist(id) {
    const response = await fetch(`${host}/api/m3u/accounts/${id}/`, {
      headers: {
        Authorization: `Bearer ${await API.getAuthToken()}`,
        'Content-Type': 'application/json',
      },
    });

    const retval = await response.json();
    return retval;
  }

  static async getPlaylists() {
    const response = await fetch(`${host}/api/m3u/accounts/`, {
      headers: {
        Authorization: `Bearer ${await API.getAuthToken()}`,
        'Content-Type': 'application/json',
      },
    });

    const retval = await response.json();
    return retval;
  }

  static async addPlaylist(values) {
    let body = null;
    if (values.uploaded_file) {
      body = new FormData();
      for (const prop in values) {
        body.append(prop, values[prop]);
      }
    } else {
      body = { ...values };
      delete body.uploaded_file;
      body = JSON.stringify(body);
    }

    const response = await fetch(`${host}/api/m3u/accounts/`, {
      method: 'POST',
      headers: {
        Authorization: `Bearer ${await API.getAuthToken()}`,
        ...(values.uploaded_file
          ? {}
          : {
              'Content-Type': 'application/json',
            }),
      },
      body,
    });

    const retval = await response.json();
    if (retval.id) {
      usePlaylistsStore.getState().addPlaylist(retval);
    }

    return retval;
  }

  static async refreshPlaylist(id) {
    const response = await fetch(`${host}/api/m3u/refresh/${id}/`, {
      method: 'POST',
      headers: {
        Authorization: `Bearer ${await API.getAuthToken()}`,
        'Content-Type': 'application/json',
      },
    });

    const retval = await response.json();
    return retval;
  }

  static async refreshAllPlaylist() {
    const response = await fetch(`${host}/api/m3u/refresh/`, {
      method: 'POST',
      headers: {
        Authorization: `Bearer ${await API.getAuthToken()}`,
        'Content-Type': 'application/json',
      },
    });

    const retval = await response.json();
    return retval;
  }

  static async deletePlaylist(id) {
    const response = await fetch(`${host}/api/m3u/accounts/${id}/`, {
      method: 'DELETE',
      headers: {
        Authorization: `Bearer ${await API.getAuthToken()}`,
        'Content-Type': 'application/json',
      },
    });

    usePlaylistsStore.getState().removePlaylists([id]);
  }

  static async updatePlaylist(values) {
    const { id, ...payload } = values;
    const response = await fetch(`${host}/api/m3u/accounts/${id}/`, {
      method: 'PUT',
      headers: {
        Authorization: `Bearer ${await API.getAuthToken()}`,
        'Content-Type': 'application/json',
      },
      body: JSON.stringify(payload),
    });

    const retval = await response.json();
    if (retval.id) {
      usePlaylistsStore.getState().updatePlaylist(retval);
    }

    return retval;
  }

  static async getEPGs() {
    const response = await fetch(`${host}/api/epg/sources/`, {
      headers: {
        Authorization: `Bearer ${await API.getAuthToken()}`,
        'Content-Type': 'application/json',
      },
    });

    const retval = await response.json();
    return retval;
  }

  // Notice there's a duplicated "refreshPlaylist" method above;
  // you might want to rename or remove one if it's not needed.

  static async addEPG(values) {
    let body = null;
    if (values.epg_file) {
      body = new FormData();
      for (const prop in values) {
        body.append(prop, values[prop]);
      }
    } else {
      body = { ...values };
      delete body.epg_file;
      body = JSON.stringify(body);
    }

    const response = await fetch(`${host}/api/epg/sources/`, {
      method: 'POST',
      headers: {
        Authorization: `Bearer ${await API.getAuthToken()}`,
        ...(values.epg_file
          ? {}
          : {
              'Content-Type': 'application/json',
            }),
      },
      body,
    });

    const retval = await response.json();
    if (retval.id) {
      useEPGsStore.getState().addEPG(retval);
    }

    return retval;
  }

  static async deleteEPG(id) {
    const response = await fetch(`${host}/api/epg/sources/${id}/`, {
      method: 'DELETE',
      headers: {
        Authorization: `Bearer ${await API.getAuthToken()}`,
        'Content-Type': 'application/json',
      },
    });

    useEPGsStore.getState().removeEPGs([id]);
  }

  static async refreshEPG(id) {
    const response = await fetch(`${host}/api/epg/import/`, {
      method: 'POST',
      headers: {
        Authorization: `Bearer ${await API.getAuthToken()}`,
        'Content-Type': 'application/json',
      },
      body: JSON.stringify({ id }),
    });

    const retval = await response.json();
    return retval;
  }

  static async getStreamProfiles() {
    const response = await fetch(`${host}/api/core/streamprofiles/`, {
      headers: {
        Authorization: `Bearer ${await API.getAuthToken()}`,
        'Content-Type': 'application/json',
      },
    });

    const retval = await response.json();
    return retval;
  }

  static async addStreamProfile(values) {
    const response = await fetch(`${host}/api/core/streamprofiles/`, {
      method: 'POST',
      headers: {
        Authorization: `Bearer ${await API.getAuthToken()}`,
        'Content-Type': 'application/json',
      },
      body: JSON.stringify(values),
    });

    const retval = await response.json();
    if (retval.id) {
      useStreamProfilesStore.getState().addStreamProfile(retval);
    }
    return retval;
  }

  static async updateStreamProfile(values) {
    const { id, ...payload } = values;
    const response = await fetch(`${host}/api/core/streamprofiles/${id}/`, {
      method: 'PUT',
      headers: {
        Authorization: `Bearer ${await API.getAuthToken()}`,
        'Content-Type': 'application/json',
      },
      body: JSON.stringify(payload),
    });

    const retval = await response.json();
    if (retval.id) {
      useStreamProfilesStore.getState().updateStreamProfile(retval);
    }

    return retval;
  }

  static async deleteStreamProfile(id) {
    const response = await fetch(`${host}/api/core/streamprofiles/${id}/`, {
      method: 'DELETE',
      headers: {
        Authorization: `Bearer ${await API.getAuthToken()}`,
        'Content-Type': 'application/json',
      },
    });

    useStreamProfilesStore.getState().removeStreamProfiles([id]);
  }

  static async getGrid() {
    const response = await fetch(`${host}/api/epg/grid/`, {
      headers: {
        Authorization: `Bearer ${await API.getAuthToken()}`,
        'Content-Type': 'application/json',
      },
    });

    const retval = await response.json();
    return retval.data;
  }

  static async addM3UProfile(accountId, values) {
    const response = await fetch(
      `${host}/api/m3u/accounts/${accountId}/profiles/`,
      {
        method: 'POST',
        headers: {
          Authorization: `Bearer ${await API.getAuthToken()}`,
          'Content-Type': 'application/json',
        },
        body: JSON.stringify(values),
      }
    );

    const retval = await response.json();
    if (retval.id) {
      // Refresh the playlist
      const playlist = await API.getPlaylist(accountId);
      usePlaylistsStore
        .getState()
        .updateProfiles(playlist.id, playlist.profiles);
    }

    return retval;
  }

  static async deleteM3UProfile(accountId, id) {
    const response = await fetch(
      `${host}/api/m3u/accounts/${accountId}/profiles/${id}/`,
      {
        method: 'DELETE',
        headers: {
          Authorization: `Bearer ${await API.getAuthToken()}`,
          'Content-Type': 'application/json',
        },
      }
    );

    const playlist = await API.getPlaylist(accountId);
    usePlaylistsStore.getState().updatePlaylist(playlist);
  }

  static async updateM3UProfile(accountId, values) {
    const { id, ...payload } = values;
    const response = await fetch(
      `${host}/api/m3u/accounts/${accountId}/profiles/${id}/`,
      {
        method: 'PUT',
        headers: {
          Authorization: `Bearer ${await API.getAuthToken()}`,
          'Content-Type': 'application/json',
        },
        body: JSON.stringify(payload),
      }
    );

    const playlist = await API.getPlaylist(accountId);
    usePlaylistsStore.getState().updateProfiles(playlist.id, playlist.profiles);
  }

  static async getSettings() {
    const response = await fetch(`${host}/api/core/settings/`, {
      headers: {
        'Content-Type': 'application/json',
        Authorization: `Bearer ${await API.getAuthToken()}`,
      },
    });

    const retval = await response.json();
    return retval;
  }

  static async getEnvironmentSettings() {
    const response = await fetch(`${host}/api/core/settings/env/`, {
      headers: {
        'Content-Type': 'application/json',
        Authorization: `Bearer ${await API.getAuthToken()}`,
      },
    });

    const retval = await response.json();
    return retval;
  }

  static async updateSetting(values) {
    const { id, ...payload } = values;
    const response = await fetch(`${host}/api/core/settings/${id}/`, {
      method: 'PUT',
      headers: {
        Authorization: `Bearer ${await API.getAuthToken()}`,
        'Content-Type': 'application/json',
      },
      body: JSON.stringify(payload),
    });

    const retval = await response.json();
    if (retval.id) {
      useSettingsStore.getState().updateSetting(retval);
    }

    return retval;
  }

  static async getChannelStats(uuid = null) {
    const response = await fetch(`${host}/proxy/ts/status`, {
      headers: {
        'Content-Type': 'application/json',
        Authorization: `Bearer ${await API.getAuthToken()}`,
      },
    });

    const retval = await response.json();
    return retval;
  }

  static async stopChannel(id) {
    const response = await fetch(`${host}/proxy/ts/stop/${id}`, {
      method: 'POST',
      headers: {
        'Content-Type': 'application/json',
        Authorization: `Bearer ${await API.getAuthToken()}`,
      },
    });

    const retval = await response.json();
    return retval;
  }

  static async stopClient(channelId, clientId) {
    const response = await fetch(`${host}/proxy/ts/stop_client/${channelId}`, {
      method: 'POST',
      headers: {
        'Content-Type': 'application/json',
        Authorization: `Bearer ${await API.getAuthToken()}`,
      },
      body: JSON.stringify({ client_id: clientId }),
    });

    const retval = await response.json();
    return retval;
  }

  static async matchEpg() {
<<<<<<< HEAD
    try {
      const response = await fetch(`${host}/api/channels/channels/match-epg/`, {
        method: 'POST',
        headers: {
          'Content-Type': 'application/json',
          Authorization: `Bearer ${await API.getAuthToken()}`,
        },
      });
      if (!response.ok) {
        const errorText = await response.text();
        throw new Error(`Failed to start EPG matching: ${errorText}`);
      }
      return await response.json();
    } catch (error) {
      throw new Error(`Error starting EPG matching: ${error.message}`);
    }
  }

=======
    const response = await fetch(`${host}/api/channels/channels/match-epg/`, {
      method: 'POST',
      headers: {
        'Content-Type': 'application/json',
        Authorization: `Bearer ${await API.getAuthToken()}`,
      },
    });

    const retval = await response.json();
    return retval;
  }
>>>>>>> 245215eb
}<|MERGE_RESOLUTION|>--- conflicted
+++ resolved
@@ -858,26 +858,6 @@
   }
 
   static async matchEpg() {
-<<<<<<< HEAD
-    try {
-      const response = await fetch(`${host}/api/channels/channels/match-epg/`, {
-        method: 'POST',
-        headers: {
-          'Content-Type': 'application/json',
-          Authorization: `Bearer ${await API.getAuthToken()}`,
-        },
-      });
-      if (!response.ok) {
-        const errorText = await response.text();
-        throw new Error(`Failed to start EPG matching: ${errorText}`);
-      }
-      return await response.json();
-    } catch (error) {
-      throw new Error(`Error starting EPG matching: ${error.message}`);
-    }
-  }
-
-=======
     const response = await fetch(`${host}/api/channels/channels/match-epg/`, {
       method: 'POST',
       headers: {
@@ -889,5 +869,4 @@
     const retval = await response.json();
     return retval;
   }
->>>>>>> 245215eb
 }